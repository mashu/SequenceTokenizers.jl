name = "SequenceTokenizers"
uuid = "782fbe24-d740-44eb-8e9f-f0831b1cb5e5"
authors = ["Mateusz Kaduk <mateusz.kaduk@gmail.com> and contributors"]
version = "1.0.0-DEV"

[deps]
Functors = "d9f16b24-f501-4c13-a1f2-28368ffc5196"
Optimisers = "3bd65402-5787-11e9-1adc-39752487f4e2"

[compat]
<<<<<<< HEAD
Optimisers = "0.3"
=======
Functors = "0.4"
>>>>>>> 4a5bde34
julia = "1.10"

[extras]
Test = "8dfed614-e22c-5e08-85e1-65c5234f0b40"

[targets]
test = ["Test"]<|MERGE_RESOLUTION|>--- conflicted
+++ resolved
@@ -8,11 +8,8 @@
 Optimisers = "3bd65402-5787-11e9-1adc-39752487f4e2"
 
 [compat]
-<<<<<<< HEAD
 Optimisers = "0.3"
-=======
 Functors = "0.4"
->>>>>>> 4a5bde34
 julia = "1.10"
 
 [extras]
